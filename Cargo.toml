[package]
name = "plonk_verifier"
version = "0.1.0"
edition = "2021"

[dependencies]
itertools = "0.10.3"
lazy_static = "1.4.0"
num-bigint = "0.4"
num-traits = "0.2"
rand = "0.8"
rand_chacha = "0.3.1"

<<<<<<< HEAD
# halo2
blake2b_simd = { version = "1.0.0", optional = true }
halo2_proofs = { version = "0.2.0", optional = true }
poseidon = { git = "https://github.com/privacy-scaling-explorations/poseidon", branch = "padding", optional = true }
halo2_ecc = { git = "https://github.com/jonathanpwang/halo2-ecc", branch = "value", default-features = false, optional = true }
=======
# system_halo2
halo2_proofs = { git = "https://github.com/privacy-scaling-explorations/halo2", tag = "v2022_09_10", optional = true }
>>>>>>> 0763f89b

# loader_evm
ethereum_types = { package = "ethereum-types", version = "0.13.1", default-features = false, features = ["std"], optional = true }
sha3 = { version = "0.10.1", optional = true }

# loader_halo2
halo2_wrong_ecc = { git = "https://github.com/privacy-scaling-explorations/halo2wrong", tag = "v2022_09_09", package = "ecc", optional = true }
halo2_wrong_transcript = { git = "https://github.com/privacy-scaling-explorations/halo2wrong", tag = "v2022_09_09", package = "transcript", optional = true }
poseidon = { git = "https://github.com/privacy-scaling-explorations/poseidon", branch = "padding", optional = true }

[dev-dependencies]
paste = "1.0.7"
serde = { version = "1.0", features = ["derive"] }
serde_json  = "1.0"
ark-std = { version = "0.3", features = ["print-trace"] }

# system_halo2
halo2_wrong_ecc = { git = "https://github.com/privacy-scaling-explorations/halo2wrong", tag = "v2022_09_09", package = "ecc" }

# loader_evm
foundry_evm = { git = "https://github.com/han0110/foundry", package = "foundry-evm", branch = "fix/pin-revm-to-rev" }
crossterm = { version = "0.22.1" }
tui = { version = "0.16.0", default-features = false, features = ["crossterm"] }

[features]
<<<<<<< HEAD
default = ["halo2"]
test = ["halo2", "evm"]

halo2 = ["dep:blake2b_simd", "dep:halo2_proofs", "dep:halo2_ecc", "dep:poseidon"]
evm = ["dep:foundry_evm", "dep:crossterm", "dep:tui", "dep:ethereum_types", "dep:sha3"]
sanity-check = []
=======
default = ["loader_evm", "loader_halo2", "system_halo2"]

loader_evm = ["dep:ethereum_types", "dep:sha3"]
loader_halo2 = ["dep:halo2_proofs", "dep:halo2_wrong_ecc", "dep:halo2_wrong_transcript", "dep:poseidon"]

system_halo2 = ["dep:halo2_proofs"]
>>>>>>> 0763f89b

sanity_check = []

[patch."https://github.com/privacy-scaling-explorations/halo2"]
halo2_proofs = { git = "https://github.com/han0110/halo2", branch = "feature/configurable-instance-query", package = "halo2_proofs" }

<<<<<<< HEAD
[patch."https://github.com/privacy-scaling-explorations/halo2curves"]
halo2_curves = { git = "https://github.com//privacy-scaling-explorations/halo2curves", tag = "0.2.1", package = "halo2curves" }
=======
[[example]]
name = "evm-verifier"
required-features = ["loader_evm", "system_halo2"]

[[example]]
name = "evm-verifier-with-accumulator"
required-features = ["loader_halo2", "loader_evm", "system_halo2"]
>>>>>>> 0763f89b
<|MERGE_RESOLUTION|>--- conflicted
+++ resolved
@@ -10,25 +10,17 @@
 num-traits = "0.2"
 rand = "0.8"
 rand_chacha = "0.3.1"
+halo2_curves = { git = "https://github.com/privacy-scaling-explorations/halo2curves", tag = "0.2.1", package = "halo2curves" }
 
-<<<<<<< HEAD
-# halo2
-blake2b_simd = { version = "1.0.0", optional = true }
-halo2_proofs = { version = "0.2.0", optional = true }
-poseidon = { git = "https://github.com/privacy-scaling-explorations/poseidon", branch = "padding", optional = true }
-halo2_ecc = { git = "https://github.com/jonathanpwang/halo2-ecc", branch = "value", default-features = false, optional = true }
-=======
 # system_halo2
 halo2_proofs = { git = "https://github.com/privacy-scaling-explorations/halo2", tag = "v2022_09_10", optional = true }
->>>>>>> 0763f89b
 
 # loader_evm
 ethereum_types = { package = "ethereum-types", version = "0.13.1", default-features = false, features = ["std"], optional = true }
 sha3 = { version = "0.10.1", optional = true }
 
 # loader_halo2
-halo2_wrong_ecc = { git = "https://github.com/privacy-scaling-explorations/halo2wrong", tag = "v2022_09_09", package = "ecc", optional = true }
-halo2_wrong_transcript = { git = "https://github.com/privacy-scaling-explorations/halo2wrong", tag = "v2022_09_09", package = "transcript", optional = true }
+halo2_ecc = { git = "https://github.com/jonathanpwang/halo2-ecc", branch = "value", default-features = false, optional = true }
 poseidon = { git = "https://github.com/privacy-scaling-explorations/poseidon", branch = "padding", optional = true }
 
 [dev-dependencies]
@@ -37,45 +29,28 @@
 serde_json  = "1.0"
 ark-std = { version = "0.3", features = ["print-trace"] }
 
-# system_halo2
-halo2_wrong_ecc = { git = "https://github.com/privacy-scaling-explorations/halo2wrong", tag = "v2022_09_09", package = "ecc" }
-
 # loader_evm
 foundry_evm = { git = "https://github.com/han0110/foundry", package = "foundry-evm", branch = "fix/pin-revm-to-rev" }
 crossterm = { version = "0.22.1" }
 tui = { version = "0.16.0", default-features = false, features = ["crossterm"] }
 
 [features]
-<<<<<<< HEAD
-default = ["halo2"]
-test = ["halo2", "evm"]
-
-halo2 = ["dep:blake2b_simd", "dep:halo2_proofs", "dep:halo2_ecc", "dep:poseidon"]
-evm = ["dep:foundry_evm", "dep:crossterm", "dep:tui", "dep:ethereum_types", "dep:sha3"]
-sanity-check = []
-=======
-default = ["loader_evm", "loader_halo2", "system_halo2"]
+default = ["loader_halo2", "system_halo2"]
 
 loader_evm = ["dep:ethereum_types", "dep:sha3"]
-loader_halo2 = ["dep:halo2_proofs", "dep:halo2_wrong_ecc", "dep:halo2_wrong_transcript", "dep:poseidon"]
+loader_halo2 = ["dep:halo2_proofs", "dep:halo2_ecc", "dep:poseidon"]
 
 system_halo2 = ["dep:halo2_proofs"]
->>>>>>> 0763f89b
 
 sanity_check = []
 
 [patch."https://github.com/privacy-scaling-explorations/halo2"]
 halo2_proofs = { git = "https://github.com/han0110/halo2", branch = "feature/configurable-instance-query", package = "halo2_proofs" }
 
-<<<<<<< HEAD
-[patch."https://github.com/privacy-scaling-explorations/halo2curves"]
-halo2_curves = { git = "https://github.com//privacy-scaling-explorations/halo2curves", tag = "0.2.1", package = "halo2curves" }
-=======
 [[example]]
 name = "evm-verifier"
 required-features = ["loader_evm", "system_halo2"]
 
 [[example]]
 name = "evm-verifier-with-accumulator"
-required-features = ["loader_halo2", "loader_evm", "system_halo2"]
->>>>>>> 0763f89b
+required-features = ["loader_halo2", "loader_evm", "system_halo2"]