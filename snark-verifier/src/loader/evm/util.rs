use crate::{
    cost::Cost,
    util::{arithmetic::PrimeField, Itertools},
};
use std::{
    io::Write,
    iter,
    process::{Command, Stdio},
};

pub use executor::deploy_and_call;
pub use revm::primitives::ruint::aliases::{B160 as Address, B256, U256, U512};

pub(crate) mod executor;

/// Memory chunk in EVM.
#[derive(Debug)]
pub struct MemoryChunk {
    ptr: usize,
    len: usize,
}

impl MemoryChunk {
    pub(crate) fn new(ptr: usize) -> Self {
        Self { ptr, len: 0 }
    }

    pub(crate) fn ptr(&self) -> usize {
        self.ptr
    }

    pub(crate) fn len(&self) -> usize {
        self.len
    }

    pub(crate) fn end(&self) -> usize {
        self.ptr + self.len
    }

    pub(crate) fn reset(&mut self, ptr: usize) {
        self.ptr = ptr;
        self.len = 0;
    }

    pub(crate) fn extend(&mut self, size: usize) {
        self.len += size;
    }
}

/// Convert a [`PrimeField`] into a [`U256`].
/// Assuming fields that implement traits in crate `ff` always have
/// little-endian representation.
pub fn fe_to_u256<F>(f: F) -> U256
where
    F: PrimeField<Repr = [u8; 32]>,
{
    U256::from_le_bytes(f.to_repr())
}

/// Convert a [`U256`] into a [`PrimeField`].
pub fn u256_to_fe<F>(value: U256) -> F
where
    F: PrimeField<Repr = [u8; 32]>,
{
    let value = value % modulus::<F>();
    F::from_repr(value.to_le_bytes::<32>()).unwrap()
}

/// Returns modulus of [`PrimeField`] as [`U256`].
pub fn modulus<F>() -> U256
where
    F: PrimeField<Repr = [u8; 32]>,
{
    U256::from_le_bytes((-F::ONE).to_repr()) + U256::from(1)
}

/// Encode instances and proof into calldata.
pub fn encode_calldata<F>(instances: &[Vec<F>], proof: &[u8]) -> Vec<u8>
where
    F: PrimeField<Repr = [u8; 32]>,
{
    iter::empty()
        .chain(
            instances
                .iter()
                .flatten()
                .flat_map(|value| value.to_repr().as_ref().iter().rev().cloned().collect_vec()),
        )
        .chain(proof.iter().cloned())
        .collect()
}

/// Estimate gas cost with given [`Cost`].
pub fn estimate_gas(cost: Cost) -> usize {
    let proof_size = cost.num_commitment * 64 + (cost.num_evaluation + cost.num_instance) * 32;

    let intrinsic_cost = 21000;
    let calldata_cost = (proof_size as f64 * 15.25).ceil() as usize;
    let ec_operation_cost = (45100 + cost.num_pairing * 34000) + (cost.num_msm - 2) * 6350;

    intrinsic_cost + calldata_cost + ec_operation_cost
}

<<<<<<< HEAD
/// Compile given yul `code` into deployment bytecode.
pub fn compile_yul(code: &str) -> Vec<u8> {
    let _cmd_check = Command::new("solc")
        .status()
        .expect("Solidity compiler does not exist.");
=======
/// Compile given Solidity `code` into deployment bytecode.
pub fn compile_solidity(code: &str) -> Vec<u8> {
>>>>>>> a440ff91
    let mut cmd = Command::new("solc")
        .stdin(Stdio::piped())
        .stdout(Stdio::piped())
        .arg("--bin")
        .arg("-")
        .spawn()
        .unwrap();
    cmd.stdin
        .take()
        .unwrap()
        .write_all(code.as_bytes())
        .unwrap();
    let output = cmd.wait_with_output().unwrap().stdout;
    let binary = *split_by_ascii_whitespace(&output).last().unwrap();
    hex::decode(binary).unwrap()
}

fn split_by_ascii_whitespace(bytes: &[u8]) -> Vec<&[u8]> {
    let mut split = Vec::new();
    let mut start = None;
    for (idx, byte) in bytes.iter().enumerate() {
        if byte.is_ascii_whitespace() {
            if let Some(start) = start.take() {
                split.push(&bytes[start..idx]);
            }
        } else if start.is_none() {
            start = Some(idx);
        }
    }
    split
}<|MERGE_RESOLUTION|>--- conflicted
+++ resolved
@@ -101,16 +101,11 @@
     intrinsic_cost + calldata_cost + ec_operation_cost
 }
 
-<<<<<<< HEAD
-/// Compile given yul `code` into deployment bytecode.
-pub fn compile_yul(code: &str) -> Vec<u8> {
+/// Compile given Solidity `code` into deployment bytecode.
+pub fn compile_solidity(code: &str) -> Vec<u8> {
     let _cmd_check = Command::new("solc")
         .status()
         .expect("Solidity compiler does not exist.");
-=======
-/// Compile given Solidity `code` into deployment bytecode.
-pub fn compile_solidity(code: &str) -> Vec<u8> {
->>>>>>> a440ff91
     let mut cmd = Command::new("solc")
         .stdin(Stdio::piped())
         .stdout(Stdio::piped())
